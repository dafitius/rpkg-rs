use std::io::{stdin, Write};
use std::path::PathBuf;
use std::str::FromStr;
use std::{env, io};

use rpkg_rs::misc::resource_id::ResourceID;
use rpkg_rs::resource::partition_manager::{PartitionManager, PartitionState};
use rpkg_rs::resource::pdefs::{GamePaths, PackageDefinitionSource};
use rpkg_rs::resource::runtime_resource_id::RuntimeResourceID;
use rpkg_rs::WoaVersion;

fn main() {
    let args: Vec<String> = env::args().collect();

    if args.len() < 3 {
        eprintln!("Usage: cargo run --example <example_name> -- <path to a retail directory> <game version (H2016 | HM2 | HM3)>");
        return;
    }

    let retail_path = PathBuf::from(&args[1]);

    let game_version = match args[2].as_str() {
        "HM2016" => WoaVersion::HM2016,
        "HM2" => WoaVersion::HM2,
        "HM3" => WoaVersion::HM3,
        e => {
            eprintln!("invalid game version: {}", e);
            std::process::exit(0);
        }
    };

    // Discover the game paths.
    let game_paths = GamePaths::from_retail_directory(retail_path.clone()).unwrap_or_else(|e| {
        eprintln!("failed to discover game paths: {}", e);
        std::process::exit(0);
    });

<<<<<<< HEAD
    // Read and parse the package definition.
    let package_definition_source =
        PackageDefinitionSource::from_file(game_paths.package_definition_path, game_version)
            .unwrap_or_else(|e| {
                eprintln!("failed to parse package definition: {}", e);
                std::process::exit(0);
            });
=======
    let app_options = &thumbs.root()["application"];

    if let (Some(proj_path), Some(relative_runtime_path)) = (
        app_options.options().get("PROJECT_PATH"),
        app_options.options().get("RUNTIME_PATH"),
    ) {
        let runtime_path = PathBuf::from(format!(
            "{}\\{proj_path}\\{relative_runtime_path}",
            retail_path.display()
        ));
        std::println!("start reading package definitions {:?}", runtime_path);

        let mut package_manager = PartitionManager::new(runtime_path.clone());

        //read the packagedefs here
        let mut last_index = 0;
        let mut progress = 0.0;
        let progress_callback = |current, state: &PartitionState| {
            if current != last_index {
                last_index = current;
                print!("Mounting partition {} ", current);
            }
            if !state.installing && !state.mounted {
                println!("[Failed to mount this partition. Is it installed?]");
            }
            let install_progress = (state.install_progress * 10.0).ceil() / 10.0;
>>>>>>> ce41739b

    let mut partition_infos = package_definition_source.read().unwrap_or_else(|e| {
        eprintln!("failed to read package definition: {}", e);
        std::process::exit(0);
    });

    // Ignore modded patches.
    for partition in partition_infos.iter_mut() {
        partition.set_max_patch_level(9);
    }

    let mut package_manager =
        PartitionManager::new(game_paths.runtime_path, &package_definition_source).unwrap_or_else(
            |e| {
                eprintln!("failed to init package manager: {}", e);
                std::process::exit(0);
            },
        );

    let mut last_index = 0;
    let mut progress = 0.0;

    let progress_callback = |current, state: &PartitionState| {
        if current != last_index {
            last_index = current;
            print!("Mounting partition {} ", current);
        }

        let install_progress = (state.install_progress * 10.0).ceil() / 10.0;

        let chars_to_add = (install_progress * 10.0 - progress * 10.0) as usize * 2;
        let chars_to_add = std::cmp::min(chars_to_add, 20);
        print!("{}", "█".repeat(chars_to_add));
        io::stdout().flush().unwrap();

        progress = install_progress;

        if progress == 1.0 {
            progress = 0.0;

            if state.mounted {
                println!(" done :)");
            } else {
                println!(" failed :(");
            }
        }
    };

    package_manager
        .mount_partitions(progress_callback)
        .unwrap_or_else(|e| {
            eprintln!("failed to mount partitions: {}", e);
            std::process::exit(0);
        });

    loop {
        print!("enter a ResourceID > ");
        io::stdout().flush().unwrap();

        let mut input_string = String::new();
        stdin()
            .read_line(&mut input_string)
            .ok()
            .expect("Failed to read line");

        let rid = ResourceID::from_str(input_string.as_str()).unwrap_or_else(|_| {
            println!("Given ResourceID is invalid");
            std::process::exit(0)
        });

        let rrid = RuntimeResourceID::from_resource_id(&rid);
        println!("Try to find {}", rrid);
        package_manager.print_resource_changelog(&rrid)
    }
}<|MERGE_RESOLUTION|>--- conflicted
+++ resolved
@@ -35,7 +35,6 @@
         std::process::exit(0);
     });
 
-<<<<<<< HEAD
     // Read and parse the package definition.
     let package_definition_source =
         PackageDefinitionSource::from_file(game_paths.package_definition_path, game_version)
@@ -43,34 +42,6 @@
                 eprintln!("failed to parse package definition: {}", e);
                 std::process::exit(0);
             });
-=======
-    let app_options = &thumbs.root()["application"];
-
-    if let (Some(proj_path), Some(relative_runtime_path)) = (
-        app_options.options().get("PROJECT_PATH"),
-        app_options.options().get("RUNTIME_PATH"),
-    ) {
-        let runtime_path = PathBuf::from(format!(
-            "{}\\{proj_path}\\{relative_runtime_path}",
-            retail_path.display()
-        ));
-        std::println!("start reading package definitions {:?}", runtime_path);
-
-        let mut package_manager = PartitionManager::new(runtime_path.clone());
-
-        //read the packagedefs here
-        let mut last_index = 0;
-        let mut progress = 0.0;
-        let progress_callback = |current, state: &PartitionState| {
-            if current != last_index {
-                last_index = current;
-                print!("Mounting partition {} ", current);
-            }
-            if !state.installing && !state.mounted {
-                println!("[Failed to mount this partition. Is it installed?]");
-            }
-            let install_progress = (state.install_progress * 10.0).ceil() / 10.0;
->>>>>>> ce41739b
 
     let mut partition_infos = package_definition_source.read().unwrap_or_else(|e| {
         eprintln!("failed to read package definition: {}", e);
@@ -90,16 +61,18 @@
             },
         );
 
-    let mut last_index = 0;
-    let mut progress = 0.0;
-
-    let progress_callback = |current, state: &PartitionState| {
-        if current != last_index {
-            last_index = current;
-            print!("Mounting partition {} ", current);
-        }
-
-        let install_progress = (state.install_progress * 10.0).ceil() / 10.0;
+        //read the packagedefs here
+        let mut last_index = 0;
+        let mut progress = 0.0;
+        let progress_callback = |current, state: &PartitionState| {
+            if current != last_index {
+                last_index = current;
+                print!("Mounting partition {} ", current);
+            }
+            if !state.installing && !state.mounted {
+                println!("[Failed to mount this partition. Is it installed?]");
+            }
+            let install_progress = (state.install_progress * 10.0).ceil() / 10.0;
 
         let chars_to_add = (install_progress * 10.0 - progress * 10.0) as usize * 2;
         let chars_to_add = std::cmp::min(chars_to_add, 20);
